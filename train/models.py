# Copyright 2017 The TensorFlow Authors. All Rights Reserved.
#
# Licensed under the Apache License, Version 2.0 (the "License");
# you may not use this file except in compliance with the License.
# You may obtain a copy of the License at
#
#     http://www.apache.org/licenses/LICENSE-2.0
#
# Unless required by applicable law or agreed to in writing, software
# distributed under the License is distributed on an "AS IS" BASIS,
# WITHOUT WARRANTIES OR CONDITIONS OF ANY KIND, either express or implied.
# See the License for the specific language governing permissions and
# limitations under the License.
# ==============================================================================
"""Model definitions for simple speech recognition.

"""
from __future__ import absolute_import
from __future__ import division
from __future__ import print_function

import math

import tensorflow as tf


def prepare_model_settings(label_count, sample_rate, clip_duration_ms,
                           window_size_ms, window_stride_ms,
                           dct_coefficient_count, stretch):
  """Calculates common settings needed for all models.

  Args:
    label_count: How many classes are to be recognized.
    sample_rate: Number of audio samples per second.
    clip_duration_ms: Length of each audio clip to be analyzed.
    window_size_ms: Duration of frequency analysis window.
    window_stride_ms: How far to move in time between frequency windows.
    dct_coefficient_count: Number of frequency bins to use for analysis.

  Returns:
    Dictionary containing common settings.
  """
  desired_samples = int(sample_rate * clip_duration_ms / 1000)
  window_size_samples = int(sample_rate * window_size_ms / 1000)
  window_stride_samples = int(sample_rate * window_stride_ms / 1000)
  length_minus_window = (desired_samples - window_size_samples)
  if length_minus_window < 0:
    spectrogram_length = 0
  else:
    spectrogram_length = 1 + int(length_minus_window / window_stride_samples)
  fingerprint_size = dct_coefficient_count * spectrogram_length
  return {
    'desired_samples': desired_samples,
    'window_size_samples': window_size_samples,
    'window_stride_samples': window_stride_samples,
    'spectrogram_length': spectrogram_length,
    'dct_coefficient_count': dct_coefficient_count,
    'fingerprint_size': fingerprint_size,
    'label_count': label_count,
    'sample_rate': sample_rate,
    'stretch': stretch
  }


def create_model(fingerprint_input, model_settings, model_architecture,
                 is_training, runtime_settings=None):
  """Builds a model of the requested architecture compatible with the settings.

  There are many possible ways of deriving predictions from a spectrogram
  input, so this function provides an abstract interface for creating different
  kinds of models in a black-box way. You need to pass in a TensorFlow node as
  the 'fingerprint' input, and this should output a batch of 1D features that
  describe the audio. Typically this will be derived from a spectrogram that's
  been run through an MFCC, but in theory it can be any feature vector of the
  size specified in model_settings['fingerprint_size'].

  The function will build the graph it needs in the current TensorFlow graph,
  and return the tensorflow output that will contain the 'logits' input to the
  softmax prediction process. If training flag is on, it will also return a
  placeholder node that can be used to control the dropout amount.

  See the implementations below for the possible model architectures that can be
  requested.

  Args:
    fingerprint_input: TensorFlow node that will output audio feature vectors.
    model_settings: Dictionary of information about the model.
    model_architecture: String specifying which kind of model to create.
    is_training: Whether the model is going to be used for training.
    runtime_settings: Dictionary of information about the runtime.

  Returns:
    TensorFlow node outputting logits results, and optionally a dropout
    placeholder.

  Raises:
    Exception: If the architecture type isn't recognized.
  """
  if model_architecture == 'single_fc':
    return create_single_fc_model(fingerprint_input, model_settings,
                                  is_training)
  elif model_architecture == 'conv':
    return create_conv_model(fingerprint_input, model_settings, is_training)
  elif model_architecture == 'resnet':
    return create_resnet(fingerprint_input, model_settings, is_training)
  elif model_architecture == 'multilayer_lstm':
    return create_multilayer_lstm(fingerprint_input, model_settings,
                                  is_training)
  else:
    raise Exception('model_architecture argument "' + model_architecture +
                    '" not recognized, should be one of "single_fc", "conv",'
                    ' "multilayer_lstm" or "resnet"')


def load_variables_from_checkpoint(sess, start_checkpoint):
  """Utility function to centralize checkpoint restoration.

  Args:
    sess: TensorFlow session.
    start_checkpoint: Path to saved checkpoint on disk.
  """
  saver = tf.train.Saver(tf.global_variables())
  saver.restore(sess, start_checkpoint)


def create_single_fc_model(fingerprint_input, model_settings, is_training):
  """Builds a model with a single hidden fully-connected layer.

  This is a very simple model with just one matmul and bias layer. As you'd
  expect, it doesn't produce very accurate results, but it is very fast and
  simple, so it's useful for sanity testing.

  Here's the layout of the graph:

  (fingerprint_input)
          v
      [MatMul]<-(weights)
          v
      [BiasAdd]<-(bias)
          v

  Args:
    fingerprint_input: TensorFlow node that will output audio feature vectors.
    model_settings: Dictionary of information about the model.
    is_training: Whether the model is going to be used for training.

  Returns:
    TensorFlow node outputting logits results, and optionally a dropout
    placeholder.
  """
  fingerprint_size = model_settings['fingerprint_size']
  label_count = model_settings['label_count']
  weights = tf.Variable(
    tf.truncated_normal([fingerprint_size, label_count], stddev=0.001))
  bias = tf.Variable(tf.zeros([label_count]))
  logits = tf.matmul(fingerprint_input, weights) + bias
  return logits


def create_conv_model(fingerprint_input, model_settings, is_training):
  """Builds a standard convolutional model.

  This is roughly the network labeled as 'cnn-trad-fpool3' in the
  'Convolutional Neural Networks for Small-footprint Keyword Spotting' paper:
  http://www.isca-speech.org/archive/interspeech_2015/papers/i15_1478.pdf

  Here's the layout of the graph:

  (fingerprint_input)
          v
      [Conv2D]<-(weights)
          v
      [BiasAdd]<-(bias)
          v
        [Relu]
          v
      [MaxPool]
          v
      [Conv2D]<-(weights)
          v
      [BiasAdd]<-(bias)
          v
        [Relu]
          v
      [MaxPool]
          v
      [MatMul]<-(weights)
          v
      [BiasAdd]<-(bias)
          v

  This produces fairly good quality results, but can involve a large number of
  weight parameters and computations. For a cheaper alternative from the same
  paper with slightly less accuracy, see 'low_latency_conv' below.

  During training, dropout nodes are introduced after each relu, controlled by a
  placeholder.

  Args:
    fingerprint_input: TensorFlow node that will output audio feature vectors.
    model_settings: Dictionary of information about the model.
    is_training: Whether the model is going to be used for training.

  Returns:
    TensorFlow node outputting logits results, and optionally a dropout
    placeholder.
  """
  input_frequency_size = model_settings['dct_coefficient_count']
  input_time_size = model_settings['spectrogram_length']
  fingerprint_4d = tf.reshape(fingerprint_input,
                              [-1, input_time_size, input_frequency_size, 1])
  first_filter_width = 8
  first_filter_height = 20
  first_filter_count = 64
  first_weights = tf.Variable(
    tf.truncated_normal(
      [first_filter_height, first_filter_width, 1, first_filter_count],
      stddev=0.01))
  first_bias = tf.Variable(tf.zeros([first_filter_count]))
  first_conv = tf.nn.conv2d(fingerprint_4d, first_weights, [1, 1, 1, 1],
                            'SAME') + first_bias
  first_relu = tf.nn.relu(first_conv)
  first_dropout = tf.layers.dropout(first_relu, rate=0.5, training=is_training)
  max_pool = tf.nn.max_pool(first_dropout, [1, 2, 2, 1], [1, 2, 2, 1], 'SAME')
  second_filter_width = 4
  second_filter_height = 10
  second_filter_count = 64
  second_weights = tf.Variable(
    tf.truncated_normal(
      [
        second_filter_height, second_filter_width, first_filter_count,
        second_filter_count
      ],
      stddev=0.01))
  second_bias = tf.Variable(tf.zeros([second_filter_count]))
  second_conv = tf.nn.conv2d(max_pool, second_weights, [1, 1, 1, 1],
                             'SAME') + second_bias
  second_relu = tf.nn.relu(second_conv)
  second_dropout = tf.layers.dropout(second_relu, rate=0.5, training=is_training)
  second_conv_shape = second_dropout.get_shape()
  second_conv_output_width = second_conv_shape[2]
  second_conv_output_height = second_conv_shape[1]
  second_conv_element_count = int(
    second_conv_output_width * second_conv_output_height *
    second_filter_count)
  flattened_second_conv = tf.reshape(second_dropout,
                                     [-1, second_conv_element_count])
  label_count = model_settings['label_count']
  final_fc_weights = tf.Variable(
    tf.truncated_normal(
      [second_conv_element_count, label_count], stddev=0.01))
  final_fc_bias = tf.Variable(tf.zeros([label_count]))
  final_fc = tf.matmul(flattened_second_conv, final_fc_weights) + final_fc_bias
  return final_fc


def create_resnet(fingerprint_input, model_settings, is_training):
  input_frequency_size = model_settings['dct_coefficient_count']  # 40
  input_time_size = model_settings['spectrogram_length']  # 98
  label_count = model_settings['label_count']  # 12

  fingerprint_4d = tf.reshape(fingerprint_input,
                              [-1, input_time_size, input_frequency_size, 1])

  initializer = tf.truncated_normal_initializer(stddev=0.01)

  hidden = fingerprint_4d

  def _ConvBn2d(x, out_channels, kernel_size=3):
    x = tf.layers.conv2d(x, filters=out_channels, kernel_size=kernel_size,
                         padding='SAME', kernel_initializer=initializer)
    x = tf.layers.batch_normalization(x)
    return x

  def _SeScale(x, reduction=16):
    channel = x.shape[-1]
<<<<<<< HEAD
    # x = tf.reduce_mean(x, axis=(1, 2), keep_dims=True)
=======
>>>>>>> 83e13845
    x = tf.layers.conv2d(x, filters=reduction, kernel_size=1, padding='SAME',
                         kernel_initializer=initializer)
    x = tf.nn.relu(x)
    x = tf.layers.conv2d(x, filters=channel, kernel_size=1, padding='SAME',
                         kernel_initializer=initializer)
    x = tf.nn.sigmoid(x)
    return x

  def _ResBlock(x, out_channels, kernel_size=3):
    z = _ConvBn2d(x, out_channels=out_channels, kernel_size=kernel_size)
    z = tf.nn.relu(z)
    z = _ConvBn2d(z, out_channels=out_channels, kernel_size=kernel_size)
    z = _SeScale(z) * z + x
    z = tf.nn.relu(z)
    return z

  hidden = _ConvBn2d(hidden, out_channels=16, kernel_size=3)
  hidden = tf.nn.relu(hidden)
  hidden = _ResBlock(hidden, out_channels=16, kernel_size=3)
  hidden = tf.layers.max_pooling2d(hidden, pool_size=2, strides=2)

  hidden = tf.layers.dropout(hidden, rate=0.1, training=is_training)
  hidden = _ConvBn2d(hidden, out_channels=32, kernel_size=3)
  hidden = tf.nn.relu(hidden)
  hidden = _ResBlock(hidden, out_channels=32, kernel_size=3)
  hidden = _ResBlock(hidden, out_channels=32, kernel_size=3)
  hidden = tf.layers.max_pooling2d(hidden, pool_size=2, strides=2)

  hidden = tf.layers.dropout(hidden, rate=0.2, training=is_training)
  hidden = _ConvBn2d(hidden, out_channels=64, kernel_size=3)
  hidden = tf.nn.relu(hidden)
  hidden = _ResBlock(hidden, out_channels=64, kernel_size=3)
  hidden = _ResBlock(hidden, out_channels=64, kernel_size=3)
  hidden = tf.layers.max_pooling2d(hidden, pool_size=2, strides=2)

  hidden = tf.layers.dropout(hidden, rate=0.2, training=is_training)
  hidden = _ConvBn2d(hidden, out_channels=128, kernel_size=3)
  hidden = tf.nn.relu(hidden)
  hidden = _ResBlock(hidden, out_channels=128, kernel_size=3)
  hidden = _ResBlock(hidden, out_channels=128, kernel_size=3)

  hidden = tf.layers.dropout(hidden, rate=0.2, training=is_training)
  hidden = _ConvBn2d(hidden, out_channels=256, kernel_size=3)
  hidden = tf.nn.relu(hidden)
<<<<<<< HEAD
  hidden = tf.layers.max_pooling2d(hidden, pool_size=2, strides=2)
=======
<<<<<<< HEAD
  hidden = tf.layers.max_pooling2d(hidden, pool_size=2, strides=2)
=======
  hidden = tf.reduce_mean(hidden, axis=(1, 2), keep_dims=True)
>>>>>>> d0f7ea6f4380de4bb81723625fcd076bf5e8c201
>>>>>>> 83e13845
  hidden = tf.layers.flatten(hidden)
  hidden = tf.layers.dense(hidden, units=256,
                           kernel_initializer=initializer)
  hidden = tf.nn.relu(hidden)

  hidden = tf.layers.dropout(hidden, rate=0.2, training=is_training)
  final_fc = tf.layers.dense(hidden, units=label_count,
                             kernel_initializer=initializer)
  return final_fc


def create_multilayer_lstm(fingerprint_input, model_settings, is_training):
  if is_training:
    dropout_prob = tf.placeholder(tf.float32, name='dropout_prob')
  input_frequency_size = model_settings['dct_coefficient_count']
  input_time_size = model_settings['spectrogram_length']
  label_count = model_settings['label_count']

  fingerprint_3d = tf.reshape(fingerprint_input,
                              [-1, input_time_size, input_frequency_size])

  initializer = tf.truncated_normal_initializer(stddev=0.01)

  cell = tf.nn.rnn_cell.MultiRNNCell([
    tf.nn.rnn_cell.LSTMCell(
      num_units=1024,
      initializer=initializer
    )
    for _ in range(2)
  ])
  _, final_state = tf.nn.dynamic_rnn(
    inputs=fingerprint_3d,
    dtype=tf.float32,
    cell=cell
  )

  hidden0 = tf.concat(final_state[0], axis=1)
  hidden1 = tf.concat(final_state[1], axis=1)
  hidden = tf.concat((hidden0, hidden1), axis=1)

  final_fc = tf.layers.dense(
    inputs=hidden,
    units=label_count,
    kernel_initializer=initializer
  )

  if is_training:
    return final_fc, dropout_prob
  else:
    return final_fc<|MERGE_RESOLUTION|>--- conflicted
+++ resolved
@@ -274,10 +274,6 @@
 
   def _SeScale(x, reduction=16):
     channel = x.shape[-1]
-<<<<<<< HEAD
-    # x = tf.reduce_mean(x, axis=(1, 2), keep_dims=True)
-=======
->>>>>>> 83e13845
     x = tf.layers.conv2d(x, filters=reduction, kernel_size=1, padding='SAME',
                          kernel_initializer=initializer)
     x = tf.nn.relu(x)
@@ -322,15 +318,7 @@
   hidden = tf.layers.dropout(hidden, rate=0.2, training=is_training)
   hidden = _ConvBn2d(hidden, out_channels=256, kernel_size=3)
   hidden = tf.nn.relu(hidden)
-<<<<<<< HEAD
   hidden = tf.layers.max_pooling2d(hidden, pool_size=2, strides=2)
-=======
-<<<<<<< HEAD
-  hidden = tf.layers.max_pooling2d(hidden, pool_size=2, strides=2)
-=======
-  hidden = tf.reduce_mean(hidden, axis=(1, 2), keep_dims=True)
->>>>>>> d0f7ea6f4380de4bb81723625fcd076bf5e8c201
->>>>>>> 83e13845
   hidden = tf.layers.flatten(hidden)
   hidden = tf.layers.dense(hidden, units=256,
                            kernel_initializer=initializer)
