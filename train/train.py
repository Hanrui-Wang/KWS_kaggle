# Copyright 2017 The TensorFlow Authors. All Rights Reserved.
#
# Licensed under the Apache License, Version 2.0 (the "License");
# you may not use this file except in compliance with the License.
# You may obtain a copy of the License at
#
#     http://www.apache.org/licenses/LICENSE-2.0
#
# Unless required by applicable law or agreed to in writing, software
# distributed under the License is distributed on an "AS IS" BASIS,
# WITHOUT WARRANTIES OR CONDITIONS OF ANY KIND, either express or implied.
# See the License for the specific language governing permissions and
# limitations under the License.
# ==============================================================================
r"""Simple speech recognition to spot a limited number of keywords.

This is a self-contained example script that will train a very basic audio
recognition model in TensorFlow. It downloads the necessary training data and
runs with reasonable defaults to train within a few hours even only using a CPU.
For more information, please see
https://www.tensorflow.org/tutorials/audio_recognition.

It is intended as an introduction to using neural networks for audio
recognition, and is not a full speech recognition system. For more advanced
speech systems, I recommend looking into Kaldi. This network uses a keyword
detection style to spot discrete words from a small vocabulary, consisting of
"yes", "no", "up", "down", "left", "right", "on", "off", "stop", and "go".

To run the training process, use:

bazel run tensorflow/examples/speech_commands:train

This will write out checkpoints to /tmp/speech_commands_train/, and will
download over 1GB of open source training data, so you'll need enough free space
and a good internet connection. The default data is a collection of thousands of
one-second .wav files, each containing one spoken word. This data set is
collected from https://aiyprojects.withgoogle.com/open_speech_recording, please
consider contributing to help improve this and other models!

As training progresses, it will print out its accuracy metrics, which should
rise above 90% by the end. Once it's complete, you can run the freeze script to
get a binary GraphDef that you can easily deploy on mobile applications.

If you want to train on your own data, you'll need to create .wavs with your
recordings, all at a consistent length, and then arrange them into subfolders
organized by label. For example, here's a possible file structure:

my_wavs >
  up >
    audio_0.wav
    audio_1.wav
  down >
    audio_2.wav
    audio_3.wav
  other>
    audio_4.wav
    audio_5.wav

You'll also need to tell the script what labels to look for, using the
`--wanted_words` argument. In this case, 'up,down' might be what you want, and
the audio in the 'other' folder would be used to train an 'unknown' category.

To pull this all together, you'd run:

bazel run tensorflow/examples/speech_commands:train -- \
--data_dir=my_wavs --wanted_words=up,down

"""
from __future__ import absolute_import
from __future__ import division
from __future__ import print_function

import argparse
import os.path
import sys

import numpy as np
from six.moves import xrange  # pylint: disable=redefined-builtin
import tensorflow as tf

import input_data
import models
from tensorflow.python.platform import gfile

FLAGS = None


def main(_):
  # We want to see all the logging messages for this tutorial.
  tf.logging.set_verbosity(tf.logging.INFO)
  
  # Start a new TensorFlow session.
  sess = tf.InteractiveSession()
  
  # Begin by making sure we have the training data we need. If you already have
  # training data of your own, use `--data_url= ` on the command line to avoid
  # downloading.
  model_settings = models.prepare_model_settings(
<<<<<<< HEAD
    len(input_data.prepare_words_list(FLAGS.wanted_words.split(','))),
    FLAGS.sample_rate, FLAGS.clip_duration_ms, FLAGS.window_size_ms,
    FLAGS.window_stride_ms, FLAGS.dct_coefficient_count, FLAGS.stretch)
=======
      len(input_data.prepare_words_list(FLAGS.wanted_words.split(','))),
      FLAGS.sample_rate, FLAGS.clip_duration_ms, FLAGS.window_size_ms,
      FLAGS.window_stride_ms, FLAGS.dct_coefficient_count, FLAGS.stretch, FLAGS.is_use_mfcc)
>>>>>>> 3a67b0df
  audio_processor = input_data.AudioProcessor(
    FLAGS.data_url, FLAGS.data_dir, FLAGS.silence_percentage,
    FLAGS.unknown_percentage,
    FLAGS.wanted_words.split(','), FLAGS.validation_percentage,
    FLAGS.testing_percentage, model_settings)
  fingerprint_size = model_settings['fingerprint_size']
  label_count = model_settings['label_count']
  time_shift_samples = int((FLAGS.time_shift_ms * FLAGS.sample_rate) / 1000)
  # Figure out the learning rates for each training phase. Since it's often
  # effective to have high learning rates at the start of training, followed by
  # lower levels towards the end, the number of steps and learning rates can be
  # specified as comma-separated lists to define the rate at each stage. For
  # example --how_many_training_steps=10000,3000 --learning_rate=0.001,0.0001
  # will run 13,000 training loops in total, with a rate of 0.001 for the first
  # 10,000, and 0.0001 for the final 3,000.
  training_steps_list = list(map(int, FLAGS.how_many_training_steps.split(',')))
  learning_rates_list = list(map(float, FLAGS.learning_rate.split(',')))
  if len(training_steps_list) != len(learning_rates_list):
    raise Exception(
      '--how_many_training_steps and --learning_rate must be equal length '
      'lists, but are %d and %d long instead' % (len(training_steps_list),
                                                 len(learning_rates_list)))
  weight_noise_stddevs_list = list(
    map(float, FLAGS.weight_noise_stddev.split(',')))
  weight_noise_steps_list = list(
    map(int, FLAGS.how_many_noisy_steps.split(',')))
  
  fingerprint_input = tf.placeholder(
    tf.float32, [None, fingerprint_size], name='fingerprint_input')
  is_training = tf.placeholder(tf.bool)
  weight_noise_stddev_input = tf.placeholder(tf.float32)
  
  logits = models.create_model(
    fingerprint_input,
    model_settings,
    FLAGS.model_architecture,
    is_training)
  
  # Define loss and optimizer
  ground_truth_input = tf.placeholder(
    tf.int64, [None], name='groundtruth_input')
  
  # Optionally we can add runtime checks to spot when NaNs or other symptoms of
  # numerical errors start occurring during training.
  control_dependencies = []
  if FLAGS.check_nans:
    checks = tf.add_check_numerics_ops()
    control_dependencies = [checks]
  
  # Create the back propagation and training evaluation machinery in the graph.
  with tf.name_scope('cross_entropy'):
    cross_entropy_mean = tf.losses.sparse_softmax_cross_entropy(
      labels=ground_truth_input, logits=logits)
  tf.summary.scalar('cross_entropy', cross_entropy_mean)
  update_extra_ops = tf.get_collection(tf.GraphKeys.UPDATE_OPS)
  apply_weight_noise_ops = []
  for var in tf.get_collection(tf.GraphKeys.WEIGHTS):
    apply_weight_noise_ops.append(tf.assign(var, var + tf.truncated_normal(
      var.shape, mean=0.0, stddev=weight_noise_stddev_input, dtype=tf.float32)))
  print(tf.get_collection(tf.GraphKeys.WEIGHTS))
  with tf.name_scope('train'), tf.control_dependencies(control_dependencies), \
       tf.control_dependencies(update_extra_ops):
    learning_rate_input = tf.placeholder(
      tf.float32, [], name='learning_rate_input')
    # train_step = tf.train.GradientDescentOptimizer(
    #     learning_rate_input).minimize(cross_entropy_mean)
    loss = cross_entropy_mean + tf.losses.get_regularization_loss()
    train_step = tf.train.AdamOptimizer(
      learning_rate=learning_rate_input).minimize(loss)
  
  predicted_indices = tf.argmax(logits, 1)
  correct_prediction = tf.equal(predicted_indices, ground_truth_input)
  confusion_matrix = tf.confusion_matrix(
    ground_truth_input, predicted_indices, num_classes=label_count)
  evaluation_step = tf.reduce_mean(tf.cast(correct_prediction, tf.float32))
  tf.summary.scalar('accuracy', evaluation_step)
  
  global_step = tf.train.get_or_create_global_step()
  increment_global_step = tf.assign(global_step, global_step + 1)
  
  saver = tf.train.Saver(tf.global_variables())
  
  # Merge all the summaries and write them out to /tmp/retrain_logs (by default)
  merged_summaries = tf.summary.merge_all()
  train_writer = tf.summary.FileWriter(FLAGS.summaries_dir + '/train',
                                       sess.graph)
  validation_writer = tf.summary.FileWriter(FLAGS.summaries_dir + '/validation')
  
  tf.global_variables_initializer().run()
  
  start_step = 1
  
  if FLAGS.start_checkpoint:
    models.load_variables_from_checkpoint(sess, FLAGS.start_checkpoint)
    start_step = global_step.eval(session=sess)
  
  tf.logging.info('Training from step: %d ', start_step)
  
  # Save graph.pbtxt.
  tf.train.write_graph(sess.graph_def, FLAGS.train_dir,
                       FLAGS.model_architecture + '.pbtxt')
  
  # Save list of words.
  with gfile.GFile(
      os.path.join(FLAGS.train_dir, FLAGS.model_architecture + '_labels.txt'),
      'w') as f:
    f.write('\n'.join(audio_processor.words_list))
  
  # Training loop.
  best_accuracy = 0
  training_steps_max = np.sum(training_steps_list)
  for training_step in xrange(start_step, training_steps_max + 1):
    # Figure out what the current learning rate is.
    training_steps_sum = 0
    for i in range(len(training_steps_list)):
      training_steps_sum += training_steps_list[i]
      if training_step <= training_steps_sum:
        learning_rate_value = learning_rates_list[i]
        break
    
    weight_noise_steps_sum = 0
    weight_noise_stddev = 0.0
    for i in range(len(training_steps_list)):
      weight_noise_steps_sum += weight_noise_steps_list[i]
      if training_step <= weight_noise_steps_sum:
        weight_noise_stddev = weight_noise_stddevs_list[i]
        break
    # Pull the audio samples we'll use for training.
    train_fingerprints, train_ground_truth = audio_processor.get_data(
      FLAGS.batch_size, 0, model_settings, FLAGS.background_frequency,
      FLAGS.background_volume, time_shift_samples, 'training', sess)
    # Run the graph with this batch of training data.
    train_summary, train_accuracy, cross_entropy_value, _, _, _ = sess.run(
      [
        merged_summaries, evaluation_step, cross_entropy_mean, train_step,
        apply_weight_noise_ops, increment_global_step
      ],
      feed_dict={
        fingerprint_input: train_fingerprints,
        ground_truth_input: train_ground_truth,
        learning_rate_input: learning_rate_value,
        weight_noise_stddev_input: weight_noise_stddev,
        is_training: True
      })
    train_writer.add_summary(train_summary, training_step)
    tf.logging.info('Step #%d: rate %f, noise: %f, accuracy %.3f%%, cross en'
                    'tropy %f' % (training_step, learning_rate_value,
                                  weight_noise_stddev, train_accuracy * 100,
                                  cross_entropy_value))
    is_last_step = (training_step == training_steps_max)
    if (training_step % FLAGS.eval_step_interval) == 0 or is_last_step:
      set_size = audio_processor.set_size('validation')
      total_accuracy = 0
      total_conf_matrix = None
      for i in xrange(0, set_size, FLAGS.batch_size):
        validation_fingerprints, validation_ground_truth = (
          audio_processor.get_data(FLAGS.batch_size, i, model_settings, 0.0,
                                   0.0, 0, 'validation', sess))
        # Run a validation step and capture training summaries for TensorBoard
        # with the `merged` op.
        validation_summary, validation_accuracy, conf_matrix = sess.run(
          [merged_summaries, evaluation_step, confusion_matrix],
          feed_dict={
            fingerprint_input: validation_fingerprints,
            ground_truth_input: validation_ground_truth,
            is_training: False
          })
        validation_writer.add_summary(validation_summary, training_step)
        batch_size = min(FLAGS.batch_size, set_size - i)
        total_accuracy += (validation_accuracy * batch_size) / set_size
        if total_conf_matrix is None:
          total_conf_matrix = conf_matrix
        else:
          total_conf_matrix += conf_matrix
      tf.logging.info('Confusion Matrix:\n %s' % (total_conf_matrix))
      tf.logging.info('Step %d: Validation accuracy = %.1f%% (N=%d)' %
                      (training_step, total_accuracy * 100, set_size))
      
      # Save the model checkpoint periodically.
      if total_accuracy > best_accuracy:
        best_accuracy = total_accuracy
        checkpoint_path = os.path.join(FLAGS.train_dir, 'best',
                                       FLAGS.model_architecture + '_' + str(
                                         int(best_accuracy * 10000)) + '.ckpt')
        tf.logging.info('Saving best model to "%s-%d"', checkpoint_path,
                        training_step)
        saver.save(sess, checkpoint_path, global_step=training_step)
      tf.logging.info(
        'So far the best validation accuracy is %.2f%%' % (best_accuracy * 100))
  
  set_size = audio_processor.set_size('testing')
  tf.logging.info('set_size=%d', set_size)
  total_accuracy = 0
  total_conf_matrix = None
  for i in xrange(0, set_size, FLAGS.batch_size):
    test_fingerprints, test_ground_truth = audio_processor.get_data(
      FLAGS.batch_size, i, model_settings, 0.0, 0.0, 0, 'testing', sess)
    test_accuracy, conf_matrix = sess.run(
      [evaluation_step, confusion_matrix],
      feed_dict={
        fingerprint_input: test_fingerprints,
        ground_truth_input: test_ground_truth,
        is_training: False
      })
    batch_size = min(FLAGS.batch_size, set_size - i)
    total_accuracy += (test_accuracy * batch_size) / set_size
    if total_conf_matrix is None:
      total_conf_matrix = conf_matrix
    else:
      total_conf_matrix += conf_matrix
  tf.logging.info('Confusion Matrix:\n %s' % (total_conf_matrix))
  tf.logging.info('Final test accuracy = %.1f%% (N=%d)' % (total_accuracy * 100,
                                                           set_size))


if __name__ == '__main__':
  parser = argparse.ArgumentParser()
  parser.add_argument(
    '--data_url',
    type=str,
    # pylint: disable=line-too-long
    default='http://download.tensorflow.org/data/speech_commands_v0.01.tar.gz',
    # pylint: enable=line-too-long
    help='Location of speech training data archive on the web.')
  parser.add_argument(
    '--data_dir',
    type=str,
    default='/tmp/speech_dataset/',
    help="""\
      Where to download the speech training data to.
      """)
  parser.add_argument(
    '--background_volume',
    type=float,
    default=0.1,
    help="""\
      How loud the background noise should be, between 0 and 1.
      """)
  parser.add_argument(
    '--background_frequency',
    type=float,
    default=0.8,
    help="""\
      How many of the training samples have background noise mixed in.
      """)
  parser.add_argument(
    '--silence_percentage',
    type=float,
    default=10.0,
    help="""\
      How much of the training data should be silence.
      """)
  parser.add_argument(
    '--unknown_percentage',
    type=float,
    default=10.0,
    help="""\
      How much of the training data should be unknown words.
      """)
  parser.add_argument(
    '--time_shift_ms',
    type=float,
    default=100.0,
    help="""\
      Range to randomly shift the training audio by in time.
      """)
  parser.add_argument(
    '--testing_percentage',
    type=int,
    default=10,
    help='What percentage of wavs to use as a test set.')
  parser.add_argument(
    '--validation_percentage',
    type=int,
    default=10,
    help='What percentage of wavs to use as a validation set.')
  parser.add_argument(
    '--sample_rate',
    type=int,
    default=16000,
    help='Expected sample rate of the wavs', )
  parser.add_argument(
    '--clip_duration_ms',
    type=int,
    default=1000,
    help='Expected duration in milliseconds of the wavs', )
  parser.add_argument(
    '--window_size_ms',
    type=float,
    default=30.0,
    help='How long each spectrogram timeslice is', )
  parser.add_argument(
    '--window_stride_ms',
    type=float,
    default=10.0,
    help='How long each spectrogram timeslice is', )
  parser.add_argument(
    '--dct_coefficient_count',
    type=int,
    default=40,
    help='How many bins to use for the MFCC fingerprint', )
  parser.add_argument(
    '--how_many_training_steps',
    type=str,
    default='2000,3000,10000',
    help='How many training loops to run', )
  parser.add_argument(
    '--eval_step_interval',
    type=int,
    default=200,
    help='How often to evaluate the training results.')
  parser.add_argument(
    '--learning_rate',
    type=str,
    default='0.0001,0.00005,0.000001',
    help='How large a learning rate to use when training.')
  parser.add_argument(
    '--how_many_noisy_steps',
    type=str,
    default='1000,1000,5000',
    help='How many training loops to run', )
  parser.add_argument(
    '--weight_noise_stddev',
    type=str,
    default='0.1,0.01,0.001',
    help='Noise to apply after each gradient descent step'
  )
  parser.add_argument(
    '--batch_size',
    type=int,
    default=256,
    help='How many items to train with at once', )
  parser.add_argument(
    '--summaries_dir',
    type=str,
    default='/tmp/retrain_logs',
    help='Where to save summary logs for TensorBoard.')
  parser.add_argument(
    '--wanted_words',
    type=str,
    default='yes,no,up,down,left,right,on,off,stop,go',
    help='Words to use (others will be added to an unknown label)', )
  parser.add_argument(
    '--train_dir',
    type=str,
    default='/tmp/speech_commands_train',
    help='Directory to write event logs and checkpoint.')
  parser.add_argument(
    '--start_checkpoint',
    type=str,
    default='',
    help='If specified, restore this pretrained model before any training.')
  parser.add_argument(
<<<<<<< HEAD
    '--model_architecture',
    type=str,
    default='conv',
    help='What model architecture to use')
  parser.add_argument(
    '--check_nans',
    type=bool,
    default=False,
    help='Whether to check for invalid numbers during processing')
  parser.add_argument(
    '--stretch',
    type=float,
    default=0.4,
    help='Time stretch of input wav, eg: if stretch=0.4, then the stretched wav length will be 60%~140% of the original one')
=======
      '--stretch',
      type=float,
      default=0.4,
      help='time stretch of input wav, eg: if stretch=0.4, then the stretched wav length will be 60%~140% of the original one')
  parser.add_argument(
      '--is_use_mfcc',
      type=bool,
      default=True,
      help='Whether use mfcc or spectrum as input feature')

>>>>>>> 3a67b0df
  FLAGS, unparsed = parser.parse_known_args()
  print("FLAGS:", FLAGS)
  tf.app.run(main=main, argv=[sys.argv[0]] + unparsed)<|MERGE_RESOLUTION|>--- conflicted
+++ resolved
@@ -96,15 +96,10 @@
   # training data of your own, use `--data_url= ` on the command line to avoid
   # downloading.
   model_settings = models.prepare_model_settings(
-<<<<<<< HEAD
     len(input_data.prepare_words_list(FLAGS.wanted_words.split(','))),
     FLAGS.sample_rate, FLAGS.clip_duration_ms, FLAGS.window_size_ms,
-    FLAGS.window_stride_ms, FLAGS.dct_coefficient_count, FLAGS.stretch)
-=======
-      len(input_data.prepare_words_list(FLAGS.wanted_words.split(','))),
-      FLAGS.sample_rate, FLAGS.clip_duration_ms, FLAGS.window_size_ms,
-      FLAGS.window_stride_ms, FLAGS.dct_coefficient_count, FLAGS.stretch, FLAGS.is_use_mfcc)
->>>>>>> 3a67b0df
+    FLAGS.window_stride_ms, FLAGS.dct_coefficient_count, FLAGS.stretch,
+    FLAGS.is_use_mfcc)
   audio_processor = input_data.AudioProcessor(
     FLAGS.data_url, FLAGS.data_dir, FLAGS.silence_percentage,
     FLAGS.unknown_percentage,
@@ -458,7 +453,6 @@
     default='',
     help='If specified, restore this pretrained model before any training.')
   parser.add_argument(
-<<<<<<< HEAD
     '--model_architecture',
     type=str,
     default='conv',
@@ -472,19 +466,12 @@
     '--stretch',
     type=float,
     default=0.4,
-    help='Time stretch of input wav, eg: if stretch=0.4, then the stretched wav length will be 60%~140% of the original one')
-=======
-      '--stretch',
-      type=float,
-      default=0.4,
-      help='time stretch of input wav, eg: if stretch=0.4, then the stretched wav length will be 60%~140% of the original one')
-  parser.add_argument(
-      '--is_use_mfcc',
-      type=bool,
-      default=True,
-      help='Whether use mfcc or spectrum as input feature')
-
->>>>>>> 3a67b0df
+    help='time stretch of input wav, eg: if stretch=0.4, then the stretched wav length will be 60%~140% of the original one')
+  parser.add_argument(
+    '--is_use_mfcc',
+    type=bool,
+    default=True,
+    help='Whether use mfcc or spectrum as input feature')
   FLAGS, unparsed = parser.parse_known_args()
   print("FLAGS:", FLAGS)
   tf.app.run(main=main, argv=[sys.argv[0]] + unparsed)